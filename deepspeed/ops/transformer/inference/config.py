--- conflicted
+++ resolved
@@ -82,16 +82,7 @@
                  triton_autotune=False,
                  num_kv=-1,
                  rope_theta=10000,
-<<<<<<< HEAD
-                 multi_query=False,
-                 n_top_k=1,
-                 n_experts=1,
-                 moe_freq=1,
-                 fp32_allreduce=True,
-                 use_baseline_implementation=False):
-=======
                  invert_mask=True):
->>>>>>> 9975f753
         super(DeepSpeedInferenceConfig,
               self).__init__(hidden_size, (intermediate_size if intermediate_size > 0 else 4 * hidden_size), heads,
                              num_hidden_layers)
@@ -127,16 +118,7 @@
         self.triton_autotune = triton_autotune
         self.num_kv = num_kv
         self.rope_theta = rope_theta
-<<<<<<< HEAD
-        self.multi_query = multi_query
-        self.n_top_k = n_top_k
-        self.n_experts = n_experts
-        self.moe_freq = moe_freq
-        self.fp32_allreduce = fp32_allreduce
-        self.use_baseline_implementation = use_baseline_implementation
-=======
         self.invert_mask = invert_mask
->>>>>>> 9975f753
 
     @classmethod
     def from_dict(cls, json_object):
