--- conflicted
+++ resolved
@@ -36,15 +36,10 @@
         "MPTBlock": 'glmtype',
         "MptBlock": 'glmtype',
         "BaichuanLayer": 'glmtype',
-<<<<<<< HEAD
-        "DecoderLayer": 'glmtype',
-        "GPTBigCodeBlock": 'bigcodetype'
-=======
         "QWenBlock": 'qwentype',
         "FalconDecoderLayer": 'bloomtype',
         "GPTBigCodeBlock": 'bigcodetype',
         "DecoderLayer": 'glmtype',
->>>>>>> 9975f753
     }
 
     def _codegen_type_transpose(input, mp_size, codegen_mp_num=4):
@@ -107,11 +102,6 @@
 
         raise ValueError("unknown fused_qkv_type")
 
-<<<<<<< HEAD
-    for module_name, fused_type in fused_type_dict.items():
-        if re.search(module_name, module_str):
-            return _transpose_fused_qkvw(src, mp_size, fused_type)
-=======
     module_name_matches = [k for k in fused_type_dict.keys() if k in module_str]
     if module_name_matches:
         # There can be overlap with matches (e.g., "DecoderLayer" and "FalconDecoderLayer").
@@ -119,7 +109,6 @@
         module_name = max(module_name_matches, key=len)
         fused_type = fused_type_dict[module_name]
         return _transpose_fused_qkvw(src, mp_size, fused_type, module)
->>>>>>> 9975f753
     warning_once(f"Unrecognized fusedkqv weight type, default to using bloom type,"
                  f"please check in prepare_tp_fused_qkvw() to avoid potential calculation errors")
     return _bloom_type_transpose(src, mp_size)