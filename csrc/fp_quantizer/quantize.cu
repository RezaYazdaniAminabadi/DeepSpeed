// Copyright (c) Microsoft Corporation.
// SPDX-License-Identifier: Apache-2.0

// DeepSpeed Team

#include <stdexcept>
#include "context.h"
#include "memory_access_utils.h"
#include "quantize.h"
#include "reduction_utils.h"

#include <cuda.h>
#include <stdint.h>

#include <cuda_fp16.h>
#include <curand_kernel.h>

#include <cuda_bf16.h>
#include <cuda_runtime_api.h>

using ROp = reduce::ROpType;

namespace quantization {

constexpr int access_granularity = 16;
constexpr int quanitzed_access_granularity = 4;
constexpr int quanitzed_access_granularity_6bits = 2;
constexpr int threads = 256;
constexpr int warps = threads / 32;

}  // namespace quantization

template <int _mantisa_bits, int q_mantisa_bits, int stochastic_rounding>
__device__ void round(uint32_t& mantisa, uint32_t& dst_exponent, curandStatePhilox4_32_10_t* state)
{
    constexpr uint32_t mantisa_mask = (1 << (_mantisa_bits - q_mantisa_bits)) - 1;
    uint32_t offset = stochastic_rounding ? (curand_poisson(state, 10) & mantisa_mask)
                                          : 1 << (_mantisa_bits - q_mantisa_bits - 1);
    mantisa += offset;
    dst_exponent += (((mantisa & ~mantisa_mask) == (1 << _mantisa_bits)) ? 1 : 0);
}

template <int _mantisa_bits, int _exponent_bits, int q_mantisa_bits, int q_exponent_bits>
__device__ void clip(uint32_t& exponent, uint32_t& mantisa)
{
    constexpr uint32_t max_exponent = (1 << (q_exponent_bits - 1)) + (1 << (_exponent_bits - 1));
    constexpr uint32_t min_exponent =
        (1 << (_exponent_bits - 1)) - ((1 << (q_exponent_bits - 1)) - 1);
    if (exponent > max_exponent) {
        exponent = max_exponent;
        mantisa = (((uint32_t)-1) >> (32 - q_mantisa_bits)) << 1;  //.11 .. 10
    }
    if (exponent < min_exponent) {
        exponent = min_exponent;
        mantisa = 0;
    }
}

template <typename T,
          int unroll,
          int _mantisa_bits,
          int _exponent_bits,
          int total_q_bits = 8,
          int q_mantisa_bits = 3,
          int stochastic_rounding = 0>
__global__ void apply_quantization(T* val,
                                   uint8_t* q_val,
                                   int group_size,
                                   std::pair<uint64_t, uint64_t> seed,
                                   float q_range)
{
    int tidx = threadIdx.x;
    int wid = tidx >> 5;
    int lane = tidx & 0x1f;
    int gid = blockIdx.x * quantization::warps + wid;

    constexpr int q_exponent_bits = total_q_bits - q_mantisa_bits - 1;
    constexpr uint32_t _mantisa_mask = (1 << _mantisa_bits) - 1;
    constexpr uint32_t _exponent_mask = ((1 << _exponent_bits) - 1) << _mantisa_bits;
    constexpr uint32_t _sign_mask = 1 << (_mantisa_bits + _exponent_bits);
    // CG helpers
    cg::thread_block tb = cg::this_thread_block();
    cg::thread_block_tile<hw_warp_size> warp = cg::tiled_partition<hw_warp_size>(tb);

    constexpr uint32_t vector_size = quantization::access_granularity / sizeof(T);
    constexpr uint32_t load_stride = vector_size * hw_warp_size;
    constexpr uint32_t store_stride = (total_q_bits * vector_size / 8) * hw_warp_size;
    const uint32_t thread_offset = lane * vector_size;
    const uint32_t store_thread_offset = lane * (total_q_bits * vector_size / 8);
    const uint32_t base_load_offset = gid * group_size + thread_offset;
    const uint32_t base_store_offset =
        gid * ((group_size * total_q_bits / 8) + 4) +
        store_thread_offset;  // 4-byte for saving the scale per group
    const T* load_base_ptr = val + base_load_offset;
    T tmp_buf[unroll * vector_size];
    T cur_max;
    reduce::init<ROp::Max>(&cur_max);

    int idx = blockIdx.x * blockDim.x + threadIdx.x;
    curandStatePhilox4_32_10_t state;
    curand_init(seed.first, idx, seed.second, &state);

#pragma unroll
    for (int i = 0; i < unroll; i++) {
        if (i * load_stride + thread_offset < group_size) {
            mem_access::load_global<quantization::access_granularity>(
                &tmp_buf[vector_size * i], load_base_ptr + i * load_stride);
            for (int j = 0; j < vector_size; j++)
                cur_max = reduce::element<ROp::Max>(cur_max, __habs(tmp_buf[i * vector_size + j]));
        }
    }
    reduce::_block<T, 1, ROp::Max>(tb, warp, &cur_max);

    int mantisa_mask = ((1 << q_mantisa_bits) - 1);
    mantisa_mask <<= (_mantisa_bits - q_mantisa_bits);

    uint8_t* store_base_ptr = q_val + base_store_offset;
    float scale = (float)q_range / conversion::to<float>(cur_max);
#pragma unroll
    for (int i = 0; i < unroll; i++) {
        if (i * load_stride + thread_offset < group_size) {
            uint64_t q_buf = 0;
            uint64_t q_buf1 = 0;
#pragma unroll
            for (int j = 0; j < vector_size; j++) {
                float val_f = conversion::to<float>(tmp_buf[i * vector_size + j]) * scale;
                uint32_t* data = reinterpret_cast<uint32_t*>(&val_f);
                uint32_t sign = (data[0] & _sign_mask) >> (_mantisa_bits + _exponent_bits);
                uint32_t cur_exponent = (data[0] & _exponent_mask) >> _mantisa_bits;
                uint32_t dst_mantisa = (data[0] & _mantisa_mask);

                uint32_t dst_exponent = cur_exponent;

                round<_mantisa_bits, q_mantisa_bits, stochastic_rounding>(
                    dst_mantisa, dst_exponent, &state);
                if (cur_exponent != 0)
                    clip<_mantisa_bits, _exponent_bits, q_mantisa_bits, q_exponent_bits>(
                        dst_exponent, dst_mantisa);

                dst_mantisa = (dst_mantisa & mantisa_mask) >> (_mantisa_bits - q_mantisa_bits);

                if (dst_exponent != (1 << q_exponent_bits) - 1)
                    dst_exponent = (dst_exponent - ((1 << (_exponent_bits - 1)) - 1)) +
                                   (1 << (q_exponent_bits - 1)) - 1;
                if (total_q_bits == 8 || total_q_bits == 4 || total_q_bits == 6)
                    q_buf = q_buf |
                            ((uint64_t)((uint8_t)(sign << (q_exponent_bits + q_mantisa_bits) |
                                                  (dst_exponent << q_mantisa_bits) | dst_mantisa))
                             << j * total_q_bits);
                else if (total_q_bits == 12) {
                    if (j < 5)
                        q_buf =
                            q_buf |
                            ((uint64_t)((uint16_t)(sign << (q_exponent_bits + q_mantisa_bits) |
                                                   (dst_exponent << q_mantisa_bits) | dst_mantisa))
                             << j * total_q_bits);
                    else
                        q_buf1 =
                            q_buf1 |
                            ((uint64_t)((uint16_t)(sign << (q_exponent_bits + q_mantisa_bits) |
                                                   (dst_exponent << q_mantisa_bits) | dst_mantisa))
                             << (j - 5) * total_q_bits);
                }
            }
            if (total_q_bits == 12) {
                uint64_t last_nibble_mask = 0xf;
                last_nibble_mask = q_buf1 & last_nibble_mask;
                q_buf = (last_nibble_mask << 60) | q_buf;
                q_buf1 >>= 4;
            }
            uint8_t* int8_data = reinterpret_cast<uint8_t*>(&q_buf);
            uint8_t* int8_data1 = reinterpret_cast<uint8_t*>(&q_buf1);
            if (total_q_bits == 6) {
                mem_access::store_global<quantization::quanitzed_access_granularity_6bits>(
                    store_base_ptr + i * store_stride, int8_data);
                mem_access::store_global<quantization::quanitzed_access_granularity_6bits>(
                    store_base_ptr + i * store_stride +
                        quantization::quanitzed_access_granularity_6bits,
                    int8_data + quantization::quanitzed_access_granularity_6bits);
                mem_access::store_global<quantization::quanitzed_access_granularity_6bits>(
                    store_base_ptr + i * store_stride +
                        quantization::quanitzed_access_granularity_6bits * 2,
                    int8_data + 2 * quantization::quanitzed_access_granularity_6bits);
            } else {
                mem_access::store_global<quantization::quanitzed_access_granularity>(
                    store_base_ptr + i * store_stride, int8_data);

                if (total_q_bits > 4) {
                    mem_access::store_global<quantization::quanitzed_access_granularity>(
                        store_base_ptr + i * store_stride +
                            quantization::quanitzed_access_granularity,
                        int8_data + quantization::quanitzed_access_granularity);
                    if (total_q_bits == 12) {
                        mem_access::store_global<quantization::quanitzed_access_granularity>(
                            store_base_ptr + i * store_stride +
                                quantization::quanitzed_access_granularity * 2,
                            int8_data1);
                    }
                }
            }
        }
    }
    if (lane == 0) {
        float q_scale = conversion::to<float>(cur_max) / (float)q_range;
        uint8_t* scale_as_int8 = reinterpret_cast<uint8_t*>(&q_scale);
        uint32_t scale_offset =
            gid * ((group_size * total_q_bits / 8) + 4) + (group_size * total_q_bits / 8);
        if (total_q_bits != 6)
            mem_access::store_global<quantization::quanitzed_access_granularity>(
                q_val + scale_offset, scale_as_int8);
        else {
            mem_access::store_global<quantization::quanitzed_access_granularity_6bits>(
                q_val + scale_offset, scale_as_int8);
            mem_access::store_global<quantization::quanitzed_access_granularity_6bits>(
                q_val + scale_offset + quantization::quanitzed_access_granularity_6bits,
                scale_as_int8 + quantization::quanitzed_access_granularity_6bits);
        }
    }
}

template <typename T,
          int q_mantisa_bits,
          int total_q_bits = 16,
          int _mantisa_bits = 3,
          int _exponent_bits = 4>
__global__ void apply_dequantization(uint8_t* val, T* q_val, int group_size, int total_num_elements)
{
<<<<<<< HEAD
    
    constexpr uint32_t vector_size = quantization::access_granularity / sizeof(T);
    int tidx = (blockIdx.x * blockDim.x + threadIdx.x) * vector_size;
    
=======
    constexpr uint32_t vector_size = quantization::access_granularity / sizeof(T);
    int tidx = (blockIdx.x * blockDim.x + threadIdx.x) * vector_size;

>>>>>>> a8b82153
    constexpr int quantized_bits = _mantisa_bits + _exponent_bits + 1;
    constexpr int q_exponent_bits = total_q_bits - q_mantisa_bits - 1; 
    constexpr uint16_t _mantisa_mask = (1 << _mantisa_bits) - 1;
    constexpr uint16_t _exponent_mask = ((1 << _exponent_bits) - 1) << _mantisa_bits;
    constexpr uint16_t _sign_mask = 1 << (_mantisa_bits + _exponent_bits);
    const uint32_t g_index = (tidx / group_size);
    const uint32_t group_size_bytes = (group_size * quantized_bits / 8);
<<<<<<< HEAD
    const uint8_t* load_base_ptr = val + g_index * (group_size_bytes + 4) + (tidx % group_size) * quantized_bits / 8;
         
=======
    const uint8_t* load_base_ptr =
        val + g_index * (group_size_bytes + 4) + (tidx % group_size) * quantized_bits / 8;

>>>>>>> a8b82153
    int mantisa_mask = ((1 << q_mantisa_bits) - 1);
    mantisa_mask <<= (_mantisa_bits - q_mantisa_bits);

    T* store_base_ptr = q_val + tidx;
    float scale;

    uint8_t *scale_as_int8 = reinterpret_cast<uint8_t*>(&scale);
    if (quantized_bits == 6) {
        mem_access::load_global<quantization::quanitzed_access_granularity>(
<<<<<<< HEAD
            scale_as_int8,
            val + g_index * (group_size_bytes + 4) + group_size_bytes
        );
        mem_access::load_global<quantization::quanitzed_access_granularity_6bits>(
            scale_as_int8 + quantization::quanitzed_access_granularity_6bits,
            val + g_index * (group_size_bytes + 4) + group_size_bytes + quantization::quanitzed_access_granularity_6bits
        );
    }
    else
        mem_access::load_global<quantization::quanitzed_access_granularity>(
            scale_as_int8,
            val + g_index * (group_size_bytes + 4) + group_size_bytes
        );

    if (tidx < total_num_elements)
    {
        uint64_t q_buf_in;
        uint64_t q_buf_in1;
        uint8_t *int8_data = reinterpret_cast<uint8_t*>(&q_buf_in);
        uint8_t *int8_data1 = reinterpret_cast<uint8_t*>(&q_buf_in1);
        if (quantized_bits == 6)
        {
            mem_access::load_global<quantization::quanitzed_access_granularity_6bits>(
                int8_data,
                load_base_ptr);
=======
            scale_as_int8, val + g_index * (group_size_bytes + 4) + group_size_bytes);
        mem_access::load_global<quantization::quanitzed_access_granularity_6bits>(
            scale_as_int8 + quantization::quanitzed_access_granularity_6bits,
            val + g_index * (group_size_bytes + 4) + group_size_bytes +
                quantization::quanitzed_access_granularity_6bits);
    } else
        mem_access::load_global<quantization::quanitzed_access_granularity>(
            scale_as_int8, val + g_index * (group_size_bytes + 4) + group_size_bytes);

    if (tidx < total_num_elements) {
        uint64_t q_buf_in;
        uint64_t q_buf_in1;
        uint8_t* int8_data = reinterpret_cast<uint8_t*>(&q_buf_in);
        uint8_t* int8_data1 = reinterpret_cast<uint8_t*>(&q_buf_in1);
        if (quantized_bits == 6) {
            mem_access::load_global<quantization::quanitzed_access_granularity_6bits>(
                int8_data, load_base_ptr);
>>>>>>> a8b82153
            mem_access::load_global<quantization::quanitzed_access_granularity_6bits>(
                int8_data + quantization::quanitzed_access_granularity_6bits,
                load_base_ptr + quantization::quanitzed_access_granularity_6bits);
            mem_access::load_global<quantization::quanitzed_access_granularity_6bits>(
                int8_data + quantization::quanitzed_access_granularity_6bits * 2,
                load_base_ptr + quantization::quanitzed_access_granularity_6bits * 2);
<<<<<<< HEAD
        }
        else {
            mem_access::load_global<quantization::quanitzed_access_granularity>(
                int8_data,
                load_base_ptr);
=======
        } else {
            mem_access::load_global<quantization::quanitzed_access_granularity>(int8_data,
                                                                                load_base_ptr);
>>>>>>> a8b82153
            if (quantized_bits > 4) {
                mem_access::load_global<quantization::quanitzed_access_granularity>(
                    int8_data + quantization::quanitzed_access_granularity,
                    load_base_ptr + quantization::quanitzed_access_granularity);
<<<<<<< HEAD
                if (quantized_bits == 12)
                {
                    mem_access::load_global<quantization::quanitzed_access_granularity>(
                        int8_data1,
                        load_base_ptr + quantization::quanitzed_access_granularity * 2);
=======
                if (quantized_bits == 12) {
                    mem_access::load_global<quantization::quanitzed_access_granularity>(
                        int8_data1, load_base_ptr + quantization::quanitzed_access_granularity * 2);
>>>>>>> a8b82153
                }
            }
        }
        T store_buf[vector_size];
        uint16_t* q_buf = reinterpret_cast<uint16_t*>(store_buf);
#pragma unroll
<<<<<<< HEAD
        for (int j = 0; j < vector_size; j++)
        {
            uint16_t new_data;
            if (j < 5 || quantized_bits != 12) {
                new_data = (uint16_t)(q_buf_in >> (j * quantized_bits));
            }
            else {
=======
        for (int j = 0; j < vector_size; j++) {
            uint16_t new_data;
            if (j < 5 || quantized_bits != 12) {
                new_data = (uint16_t)(q_buf_in >> (j * quantized_bits));
            } else {
>>>>>>> a8b82153
                if (j == 5) {
                    new_data = (uint16_t)(q_buf_in1);
                    new_data = (uint16_t)((new_data << 4) | (q_buf_in >> 60));
                } else
<<<<<<< HEAD
                    new_data = (uint16_t)(q_buf_in1 >> ((j-6) * quantized_bits + 8));
            }
            
=======
                    new_data = (uint16_t)(q_buf_in1 >> ((j - 6) * quantized_bits + 8));
            }

>>>>>>> a8b82153
            uint16_t sign = (new_data & _sign_mask) >> (_mantisa_bits + _exponent_bits);
            uint16_t dst_exponent = (new_data & _exponent_mask) >> _mantisa_bits;
            uint16_t dst_mantisa = (new_data & _mantisa_mask);

            if (dst_exponent != (1 << q_exponent_bits) - 1)
<<<<<<< HEAD
                dst_exponent = (dst_exponent - ((1 << (_exponent_bits - 1)) - 1)) + (1 << (q_exponent_bits - 1)) - 1;
        
            q_buf[j] = ((sign << (q_exponent_bits + q_mantisa_bits)) | 
                        (dst_exponent << q_mantisa_bits) | 
                        (dst_mantisa << (q_mantisa_bits - _mantisa_bits)));
            float up_cast = conversion::to<float>(store_buf[j]);
            store_buf[j] = conversion::to<T>(up_cast * scale);
        }
        mem_access::store_global<quantization::access_granularity>(
                store_base_ptr, store_buf);
=======
                dst_exponent = (dst_exponent - ((1 << (_exponent_bits - 1)) - 1)) +
                               (1 << (q_exponent_bits - 1)) - 1;

            q_buf[j] =
                ((sign << (q_exponent_bits + q_mantisa_bits)) | (dst_exponent << q_mantisa_bits) |
                 (dst_mantisa << (q_mantisa_bits - _mantisa_bits)));
            float up_cast = conversion::to<float>(store_buf[j]);
            store_buf[j] = conversion::to<T>(up_cast * scale);
        }
        mem_access::store_global<quantization::access_granularity>(store_base_ptr, store_buf);
>>>>>>> a8b82153
    }
}

#define LAUNCH_FOR_QUANTIZATION_UNROLL(COUNT)                                    \
    case COUNT:                                                                  \
        apply_quantization<T,                                                    \
                           COUNT,                                                \
                           mantisa,                                              \
                           exponent,                                             \
                           CONST_Q_BITS,                                         \
                           CONST_Q_MANTISA_BITS,                                 \
                           CONST_STOCHASTIC_ROUNDING>                            \
            <<<grid, block, 0, stream>>>(val, q_val, group_size, seed, q_range); \
        break;

template <typename T, int mantisa, int exponent>
void launch_quantization(T* val,
                         uint8_t* q_val,
                         int num_groups,
                         int group_size,
                         cudaStream_t stream,
                         float q_range,
                         int q_bits,
                         int q_mantisa_bits,
                         int stochastic_rounding)
{
    const dim3 grid((num_groups + quantization::warps - 1) / quantization::warps);
    const dim3 block(quantization::threads);

    std::pair<uint64_t, uint64_t> seed = FPContext::Instance().IncrementOffset(16);

    constexpr int vals_per_unroll = hw_warp_size * quantization::access_granularity / sizeof(T);

    const int copy_unroll = (group_size + vals_per_unroll - 1) / vals_per_unroll;
    QUANT_SWITCH((q_bits - q_mantisa_bits - 1) * q_mantisa_bits + stochastic_rounding, [&] {
        switch (copy_unroll) {
            LAUNCH_FOR_QUANTIZATION_UNROLL(1)
            LAUNCH_FOR_QUANTIZATION_UNROLL(2)
            LAUNCH_FOR_QUANTIZATION_UNROLL(3)
            LAUNCH_FOR_QUANTIZATION_UNROLL(4)
            LAUNCH_FOR_QUANTIZATION_UNROLL(5)
            LAUNCH_FOR_QUANTIZATION_UNROLL(6)
        }
    });
}
#define INSTANTIATE_LAUNCH_QUANTIZATION(T, mantisa, exponent) \
    template void launch_quantization<T, mantisa, exponent>(  \
        T*, uint8_t*, int, int, cudaStream_t, float q_range, int, int, int);
// fp8(E4M3), nearest-rounding
#ifdef BF16_AVAILABLE
INSTANTIATE_LAUNCH_QUANTIZATION(__nv_bfloat16, 23, 8);
#endif
INSTANTIATE_LAUNCH_QUANTIZATION(__half, 23, 8);

<<<<<<< HEAD

=======
>>>>>>> a8b82153
template <typename T, int mantisa>
void launch_dequantization(uint8_t* val,
                           T* q_val,
                           int num_groups,
                           int group_size,
                           int q_mantisa_bits,
                           int q_exponent_bits,
                           cudaStream_t stream)
{
<<<<<<< HEAD
    int blocks = ((num_groups * group_size) - 1) / (quantization::threads * (quantization::access_granularity / sizeof(T))) + 1;
    const dim3 grid(blocks);
    const dim3 block(quantization::threads);
    DEQUANT_SWITCH(q_mantisa_bits * q_exponent_bits, [&] {  
            apply_dequantization<T, mantisa, 16, CONST_Q_MANTISA_BITS, CONST_Q_EXPONENT_BITS><<<grid, block, 0, stream>>>(
                val,
                q_val,          
                group_size,
                (num_groups * group_size)
            );       
    }); 
=======
    int blocks = ((num_groups * group_size) - 1) /
                     (quantization::threads * (quantization::access_granularity / sizeof(T))) +
                 1;
    const dim3 grid(blocks);
    const dim3 block(quantization::threads);
    DEQUANT_SWITCH(q_mantisa_bits * q_exponent_bits, [&] {
        apply_dequantization<T, mantisa, 16, CONST_Q_MANTISA_BITS, CONST_Q_EXPONENT_BITS>
            <<<grid, block, 0, stream>>>(val, q_val, group_size, (num_groups * group_size));
    });
>>>>>>> a8b82153
}
#define INSTANTIATE_LAUNCH_DEQUANTIZATION(T, mantisa) \
    template void launch_dequantization<T, mantisa>(uint8_t*, T*, int, int, int, int, cudaStream_t);
// fp8(E4M3)
#ifdef BF16_AVAILABLE
INSTANTIATE_LAUNCH_DEQUANTIZATION(__nv_bfloat16, 7);
#endif
INSTANTIATE_LAUNCH_DEQUANTIZATION(__half, 10);



template <typename T,
          int q_mantisa_bits,
          int total_q_bits = 16,
          int _mantisa_bits = 3,
          int _exponent_bits = 4>
__global__ void apply_selective_dequantization(uint8_t* val, T* q_val, int32_t *indexes, int group_size, int total_num_elements)
{
    int index = indexes[blockIdx.x];
    constexpr uint32_t vector_size = quantization::access_granularity / sizeof(T);
    int tidx = (blockIdx.y * blockDim.x + threadIdx.x) * vector_size;
    int input_index = index * total_num_elements + tidx;
    constexpr int quantized_bits = _mantisa_bits + _exponent_bits + 1;
    constexpr int q_exponent_bits = total_q_bits - q_mantisa_bits - 1; 
    constexpr uint16_t _mantisa_mask = (1 << _mantisa_bits) - 1;
    constexpr uint16_t _exponent_mask = ((1 << _exponent_bits) - 1) << _mantisa_bits;
    constexpr uint16_t _sign_mask = 1 << (_mantisa_bits + _exponent_bits);
    const uint32_t g_index = (input_index / group_size);
    const uint32_t group_size_bytes = (group_size * quantized_bits / 8);
    const uint8_t* load_base_ptr = val + g_index * (group_size_bytes + 4) + (input_index % group_size) * quantized_bits / 8;
         
    int mantisa_mask = ((1 << q_mantisa_bits) - 1);
    mantisa_mask <<= (_mantisa_bits - q_mantisa_bits);

    T* store_base_ptr = q_val + tidx + blockIdx.x * total_num_elements;
    float scale;

    uint8_t *scale_as_int8 = reinterpret_cast<uint8_t*>(&scale);
    if (quantized_bits == 6) {
        mem_access::load_global<quantization::quanitzed_access_granularity>(
            scale_as_int8,
            val + g_index * (group_size_bytes + 4) + group_size_bytes
        );
        mem_access::load_global<quantization::quanitzed_access_granularity_6bits>(
            scale_as_int8 + quantization::quanitzed_access_granularity_6bits,
            val + g_index * (group_size_bytes + 4) + group_size_bytes + quantization::quanitzed_access_granularity_6bits
        );
    }
    else
        mem_access::load_global<quantization::quanitzed_access_granularity>(
            scale_as_int8,
            val + g_index * (group_size_bytes + 4) + group_size_bytes
        );

    if (tidx < total_num_elements)
    {
        uint64_t q_buf_in;
        uint64_t q_buf_in1;
        uint8_t *int8_data = reinterpret_cast<uint8_t*>(&q_buf_in);
        uint8_t *int8_data1 = reinterpret_cast<uint8_t*>(&q_buf_in1);
        if (quantized_bits == 6)
        {
            mem_access::load_global<quantization::quanitzed_access_granularity_6bits>(
                int8_data,
                load_base_ptr);
            mem_access::load_global<quantization::quanitzed_access_granularity_6bits>(
                int8_data + quantization::quanitzed_access_granularity_6bits,
                load_base_ptr + quantization::quanitzed_access_granularity_6bits);
            mem_access::load_global<quantization::quanitzed_access_granularity_6bits>(
                int8_data + quantization::quanitzed_access_granularity_6bits * 2,
                load_base_ptr + quantization::quanitzed_access_granularity_6bits * 2);
        }
        else {
            mem_access::load_global<quantization::quanitzed_access_granularity>(
                int8_data,
                load_base_ptr);
            if (quantized_bits > 4) {
                mem_access::load_global<quantization::quanitzed_access_granularity>(
                    int8_data + quantization::quanitzed_access_granularity,
                    load_base_ptr + quantization::quanitzed_access_granularity);
                if (quantized_bits == 12)
                {
                    mem_access::load_global<quantization::quanitzed_access_granularity>(
                        int8_data1,
                        load_base_ptr + quantization::quanitzed_access_granularity * 2);
                }
            }
        }
        T store_buf[vector_size];
        uint16_t* q_buf = reinterpret_cast<uint16_t*>(store_buf);
#pragma unroll
        for (int j = 0; j < vector_size; j++)
        {
            uint16_t new_data;
            if (j < 5 || quantized_bits != 12) {
                new_data = (uint16_t)(q_buf_in >> (j * quantized_bits));
            }
            else {
                if (j == 5) {
                    new_data = (uint16_t)(q_buf_in1);
                    new_data = (uint16_t)((new_data << 4) | (q_buf_in >> 60));
                } else
                    new_data = (uint16_t)(q_buf_in1 >> ((j-6) * quantized_bits + 8));
            }
            
            uint16_t sign = (new_data & _sign_mask) >> (_mantisa_bits + _exponent_bits);
            uint16_t dst_exponent = (new_data & _exponent_mask) >> _mantisa_bits;
            uint16_t dst_mantisa = (new_data & _mantisa_mask);

            if (dst_exponent != (1 << q_exponent_bits) - 1)
                dst_exponent = (dst_exponent - ((1 << (_exponent_bits - 1)) - 1)) + (1 << (q_exponent_bits - 1)) - 1;
        
            q_buf[j] = ((sign << (q_exponent_bits + q_mantisa_bits)) | 
                        (dst_exponent << q_mantisa_bits) | 
                        (dst_mantisa << (q_mantisa_bits - _mantisa_bits)));
            float up_cast = conversion::to<float>(store_buf[j]);
            store_buf[j] = conversion::to<T>(up_cast * scale);
        }
        mem_access::store_global<quantization::access_granularity>(
                store_base_ptr, store_buf);
    }
}

template <typename T, int mantisa>
void launch_selective_dequantization(uint8_t* val,
                           T* q_val,
                           int32_t *indexes,
                           int num_groups,
                           int group_size,
                           int num_indexes,
                           int q_mantisa_bits,
                           int q_exponent_bits,
                           cudaStream_t stream)
{
    int total_elements_per_index = (num_groups / num_indexes) * group_size;
    int blocks = (total_elements_per_index - 1) / (quantization::threads * (quantization::access_granularity / sizeof(T))) + 1;
    const dim3 grid(num_indexes, blocks);
    const dim3 block(quantization::threads);
    DEQUANT_SWITCH(q_mantisa_bits * q_exponent_bits, [&] {  
            apply_selective_dequantization<T, mantisa, 16, CONST_Q_MANTISA_BITS, CONST_Q_EXPONENT_BITS><<<grid, block, 0, stream>>>(
                val,
                q_val, 
                indexes,         
                group_size,
                total_elements_per_index
            );      
    }); 
}
#define INSTANTIATE_LAUNCH_SELECTIVE_DEQUANTIZATION(T, mantisa) \
    template void launch_selective_dequantization<T, mantisa>(uint8_t*, T*, int32_t*, int, int, int, int, int, cudaStream_t);
// fp8(E4M3)
#ifdef BF16_AVAILABLE
INSTANTIATE_LAUNCH_SELECTIVE_DEQUANTIZATION(__nv_bfloat16, 7);
#endif
INSTANTIATE_LAUNCH_SELECTIVE_DEQUANTIZATION(__half, 10);<|MERGE_RESOLUTION|>--- conflicted
+++ resolved
@@ -225,16 +225,9 @@
           int _exponent_bits = 4>
 __global__ void apply_dequantization(uint8_t* val, T* q_val, int group_size, int total_num_elements)
 {
-<<<<<<< HEAD
-    
     constexpr uint32_t vector_size = quantization::access_granularity / sizeof(T);
     int tidx = (blockIdx.x * blockDim.x + threadIdx.x) * vector_size;
-    
-=======
-    constexpr uint32_t vector_size = quantization::access_granularity / sizeof(T);
-    int tidx = (blockIdx.x * blockDim.x + threadIdx.x) * vector_size;
-
->>>>>>> a8b82153
+
     constexpr int quantized_bits = _mantisa_bits + _exponent_bits + 1;
     constexpr int q_exponent_bits = total_q_bits - q_mantisa_bits - 1; 
     constexpr uint16_t _mantisa_mask = (1 << _mantisa_bits) - 1;
@@ -242,14 +235,9 @@
     constexpr uint16_t _sign_mask = 1 << (_mantisa_bits + _exponent_bits);
     const uint32_t g_index = (tidx / group_size);
     const uint32_t group_size_bytes = (group_size * quantized_bits / 8);
-<<<<<<< HEAD
-    const uint8_t* load_base_ptr = val + g_index * (group_size_bytes + 4) + (tidx % group_size) * quantized_bits / 8;
-         
-=======
     const uint8_t* load_base_ptr =
         val + g_index * (group_size_bytes + 4) + (tidx % group_size) * quantized_bits / 8;
 
->>>>>>> a8b82153
     int mantisa_mask = ((1 << q_mantisa_bits) - 1);
     mantisa_mask <<= (_mantisa_bits - q_mantisa_bits);
 
@@ -259,33 +247,6 @@
     uint8_t *scale_as_int8 = reinterpret_cast<uint8_t*>(&scale);
     if (quantized_bits == 6) {
         mem_access::load_global<quantization::quanitzed_access_granularity>(
-<<<<<<< HEAD
-            scale_as_int8,
-            val + g_index * (group_size_bytes + 4) + group_size_bytes
-        );
-        mem_access::load_global<quantization::quanitzed_access_granularity_6bits>(
-            scale_as_int8 + quantization::quanitzed_access_granularity_6bits,
-            val + g_index * (group_size_bytes + 4) + group_size_bytes + quantization::quanitzed_access_granularity_6bits
-        );
-    }
-    else
-        mem_access::load_global<quantization::quanitzed_access_granularity>(
-            scale_as_int8,
-            val + g_index * (group_size_bytes + 4) + group_size_bytes
-        );
-
-    if (tidx < total_num_elements)
-    {
-        uint64_t q_buf_in;
-        uint64_t q_buf_in1;
-        uint8_t *int8_data = reinterpret_cast<uint8_t*>(&q_buf_in);
-        uint8_t *int8_data1 = reinterpret_cast<uint8_t*>(&q_buf_in1);
-        if (quantized_bits == 6)
-        {
-            mem_access::load_global<quantization::quanitzed_access_granularity_6bits>(
-                int8_data,
-                load_base_ptr);
-=======
             scale_as_int8, val + g_index * (group_size_bytes + 4) + group_size_bytes);
         mem_access::load_global<quantization::quanitzed_access_granularity_6bits>(
             scale_as_int8 + quantization::quanitzed_access_granularity_6bits,
@@ -303,90 +264,46 @@
         if (quantized_bits == 6) {
             mem_access::load_global<quantization::quanitzed_access_granularity_6bits>(
                 int8_data, load_base_ptr);
->>>>>>> a8b82153
             mem_access::load_global<quantization::quanitzed_access_granularity_6bits>(
                 int8_data + quantization::quanitzed_access_granularity_6bits,
                 load_base_ptr + quantization::quanitzed_access_granularity_6bits);
             mem_access::load_global<quantization::quanitzed_access_granularity_6bits>(
                 int8_data + quantization::quanitzed_access_granularity_6bits * 2,
                 load_base_ptr + quantization::quanitzed_access_granularity_6bits * 2);
-<<<<<<< HEAD
-        }
-        else {
-            mem_access::load_global<quantization::quanitzed_access_granularity>(
-                int8_data,
-                load_base_ptr);
-=======
+
         } else {
             mem_access::load_global<quantization::quanitzed_access_granularity>(int8_data,
                                                                                 load_base_ptr);
->>>>>>> a8b82153
             if (quantized_bits > 4) {
                 mem_access::load_global<quantization::quanitzed_access_granularity>(
                     int8_data + quantization::quanitzed_access_granularity,
                     load_base_ptr + quantization::quanitzed_access_granularity);
-<<<<<<< HEAD
-                if (quantized_bits == 12)
-                {
-                    mem_access::load_global<quantization::quanitzed_access_granularity>(
-                        int8_data1,
-                        load_base_ptr + quantization::quanitzed_access_granularity * 2);
-=======
                 if (quantized_bits == 12) {
                     mem_access::load_global<quantization::quanitzed_access_granularity>(
                         int8_data1, load_base_ptr + quantization::quanitzed_access_granularity * 2);
->>>>>>> a8b82153
                 }
             }
         }
         T store_buf[vector_size];
         uint16_t* q_buf = reinterpret_cast<uint16_t*>(store_buf);
 #pragma unroll
-<<<<<<< HEAD
-        for (int j = 0; j < vector_size; j++)
-        {
-            uint16_t new_data;
-            if (j < 5 || quantized_bits != 12) {
-                new_data = (uint16_t)(q_buf_in >> (j * quantized_bits));
-            }
-            else {
-=======
         for (int j = 0; j < vector_size; j++) {
             uint16_t new_data;
             if (j < 5 || quantized_bits != 12) {
                 new_data = (uint16_t)(q_buf_in >> (j * quantized_bits));
             } else {
->>>>>>> a8b82153
                 if (j == 5) {
                     new_data = (uint16_t)(q_buf_in1);
                     new_data = (uint16_t)((new_data << 4) | (q_buf_in >> 60));
                 } else
-<<<<<<< HEAD
-                    new_data = (uint16_t)(q_buf_in1 >> ((j-6) * quantized_bits + 8));
-            }
-            
-=======
                     new_data = (uint16_t)(q_buf_in1 >> ((j - 6) * quantized_bits + 8));
             }
 
->>>>>>> a8b82153
             uint16_t sign = (new_data & _sign_mask) >> (_mantisa_bits + _exponent_bits);
             uint16_t dst_exponent = (new_data & _exponent_mask) >> _mantisa_bits;
             uint16_t dst_mantisa = (new_data & _mantisa_mask);
 
             if (dst_exponent != (1 << q_exponent_bits) - 1)
-<<<<<<< HEAD
-                dst_exponent = (dst_exponent - ((1 << (_exponent_bits - 1)) - 1)) + (1 << (q_exponent_bits - 1)) - 1;
-        
-            q_buf[j] = ((sign << (q_exponent_bits + q_mantisa_bits)) | 
-                        (dst_exponent << q_mantisa_bits) | 
-                        (dst_mantisa << (q_mantisa_bits - _mantisa_bits)));
-            float up_cast = conversion::to<float>(store_buf[j]);
-            store_buf[j] = conversion::to<T>(up_cast * scale);
-        }
-        mem_access::store_global<quantization::access_granularity>(
-                store_base_ptr, store_buf);
-=======
                 dst_exponent = (dst_exponent - ((1 << (_exponent_bits - 1)) - 1)) +
                                (1 << (q_exponent_bits - 1)) - 1;
 
@@ -397,7 +314,6 @@
             store_buf[j] = conversion::to<T>(up_cast * scale);
         }
         mem_access::store_global<quantization::access_granularity>(store_base_ptr, store_buf);
->>>>>>> a8b82153
     }
 }
 
@@ -452,10 +368,6 @@
 #endif
 INSTANTIATE_LAUNCH_QUANTIZATION(__half, 23, 8);
 
-<<<<<<< HEAD
-
-=======
->>>>>>> a8b82153
 template <typename T, int mantisa>
 void launch_dequantization(uint8_t* val,
                            T* q_val,
@@ -465,19 +377,6 @@
                            int q_exponent_bits,
                            cudaStream_t stream)
 {
-<<<<<<< HEAD
-    int blocks = ((num_groups * group_size) - 1) / (quantization::threads * (quantization::access_granularity / sizeof(T))) + 1;
-    const dim3 grid(blocks);
-    const dim3 block(quantization::threads);
-    DEQUANT_SWITCH(q_mantisa_bits * q_exponent_bits, [&] {  
-            apply_dequantization<T, mantisa, 16, CONST_Q_MANTISA_BITS, CONST_Q_EXPONENT_BITS><<<grid, block, 0, stream>>>(
-                val,
-                q_val,          
-                group_size,
-                (num_groups * group_size)
-            );       
-    }); 
-=======
     int blocks = ((num_groups * group_size) - 1) /
                      (quantization::threads * (quantization::access_granularity / sizeof(T))) +
                  1;
@@ -487,7 +386,6 @@
         apply_dequantization<T, mantisa, 16, CONST_Q_MANTISA_BITS, CONST_Q_EXPONENT_BITS>
             <<<grid, block, 0, stream>>>(val, q_val, group_size, (num_groups * group_size));
     });
->>>>>>> a8b82153
 }
 #define INSTANTIATE_LAUNCH_DEQUANTIZATION(T, mantisa) \
     template void launch_dequantization<T, mantisa>(uint8_t*, T*, int, int, int, int, cudaStream_t);
